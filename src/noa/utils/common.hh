/*****************************************************************************
 *   Copyright (c) 2022, Roland Grinis, GrinisRIT ltd.                       *
 *   (roland.grinis@grinisrit.com)                                           *
 *   All rights reserved.                                                    *
 *   See the file COPYING for full copying permissions.                      *
 *                                                                           *
 *   This program is free software: you can redistribute it and/or modify    *
 *   it under the terms of the GNU General Public License as published by    *
 *   the Free Software Foundation, either version 3 of the License, or       *
 *   (at your option) any later version.                                     *
 *                                                                           *
 *   This program is distributed in the hope that it will be useful,         *
 *   but WITHOUT ANY WARRANTY; without even the implied warranty of          *
 *   MERCHANTABILITY or FITNESS FOR A PARTICULAR PURPOSE. See the            *
 *   GNU General Public License for more details.                            *
 *                                                                           *
 *   You should have received a copy of the GNU General Public License       *
 *   along with this program.  If not, see <http://www.gnu.org/licenses/>.   *
 *****************************************************************************/
/**
 * Implemented by: Roland Grinis
 */

#pragma once

#include <filesystem>
#include <fstream>
#include <iostream>
#include <optional>
#include <regex>

#include <torch/torch.h>
#include <torch/script.h>

namespace noa::utils {

    using Path = std::filesystem::path;
    using Status = bool;
    using Line = std::string;
    using Tensor = torch::Tensor;
    using TensorOpt = std::optional<Tensor>;
    using Tensors = std::vector<Tensor>;
    using TensorsOpt = std::optional<Tensors>;
    using NamedTensors = std::unordered_map<std::string, Tensor>;
    using ScriptModule = torch::jit::Module;
    using ScriptModuleOpt = std::optional<ScriptModule>;
    using OutputLeaf = Tensor;
    using InputLeaves = Tensors;
    using ADGraph = std::tuple<OutputLeaf, InputLeaves>;

    constexpr double_t TOLERANCE = 1E-6;
    constexpr int32_t SEED = 987654;

    inline const auto num_pattern = std::regex{"[0-9.E\\+-]+"};

    inline Status check_path_exists(const Path &path) {
        if (!std::filesystem::exists(path)) {
            std::cerr << "Cannot find " << path << std::endl;
            return false;
        }
        return true;
    }

    inline TensorOpt load_tensor(const Path &path) {
        if (check_path_exists(path)) {
            auto tensor = Tensor{};
            try {
                torch::load(tensor, path);
            }
            catch (const std::exception &exc) {
                std::cerr << "Failed to load tensor from " << path << "\n" << exc.what() << "\n";
                return std::nullopt;
            }
            return std::make_optional(tensor);
        } else {
            return std::nullopt;
        }
    }

    inline std::optional<Line> find_line(
            std::ifstream &stream, const std::regex &line_pattern) {
        auto line = Line{};
        while (std::getline(stream, line))
            if (std::regex_search(line, line_pattern))
                return line;
        return std::nullopt;
    }

    template<typename Dtype>
    inline std::optional<std::vector<Dtype>> get_numerics(
            const std::string &line, int64_t size) {
        const auto no_data = std::sregex_iterator();
        auto nums = std::sregex_iterator(line.begin(), line.end(), num_pattern);
        if (std::distance(nums, no_data) != size)
            return std::nullopt;

        auto vec = std::vector<Dtype>{};
        vec.reserve(size);
        for (auto &num = nums; num != no_data; num++)
            vec.emplace_back(std::stod(num->str()));
        return vec;
    }

    template<typename Dtype, typename Lambda>
    inline void for_eachi(const Lambda &lambda, const Tensor &result) {
        Dtype *pres = result.data_ptr<Dtype>();
        const int64_t n = result.numel();
        for (int64_t i = 0; i < n; i++)
            lambda(i, pres[i]);
    }

    template<typename Dtype, typename Lambda>
    inline void pfor_eachi(const Lambda &lambda, const Tensor &result) {
        Dtype *pres = result.data_ptr<Dtype>();
        const int64_t n = result.numel();
#pragma omp parallel for default(none) shared(n, lambda, pres)
        for (int64_t i = 0; i < n; i++)
            lambda(i, pres[i]);
    }

    template<typename Dtype, typename Lambda>
    inline void for_each(const Lambda &lambda, const Tensor &result) {
        for_eachi<Dtype>([&lambda](const int64_t, Dtype &k) { lambda(k); }, result);
    }

    template<typename Dtype, typename Lambda>
    inline void pfor_each(const Lambda &lambda, const Tensor &result) {
        pfor_eachi<Dtype>([&lambda](const int64_t, Dtype &k) { lambda(k); }, result);
    }

    template<typename Dtype, typename Lambda>
    inline void vmapi(const Tensor &values, const Lambda &lambda, const Tensor &result) {
        const Dtype *pvals = values.data_ptr<Dtype>();
        for_eachi<Dtype>([&lambda, &pvals](const int64_t i, Dtype &k) { k = lambda(i, pvals[i]); }, result);
    }

    template<typename Dtype, typename Lambda>
    inline void pvmapi(const Tensor &values, const Lambda &lambda, const Tensor &result) {
        const Dtype *pvals = values.data_ptr<Dtype>();
        pfor_eachi<Dtype>([&lambda, &pvals](const int64_t i, Dtype &k) { k = lambda(i, pvals[i]); }, result);
    }


    template<typename Dtype, typename Lambda>
    inline void vmap(const Tensor &values, const Lambda &lambda, const Tensor &result) {
        vmapi<Dtype>(values,
                     [&lambda](const int64_t, const Dtype &k) { return lambda(k); },
                     result);
    }

    template<typename Dtype, typename Lambda>
    inline void pvmap(const Tensor &values, const Lambda &lambda, const Tensor &result) {
        pvmapi<Dtype>(values,
                      [&lambda](const int64_t, const Dtype &k) { return lambda(k); },
                      result);
    }

    template<typename Dtype, typename Lambda>
    inline Tensor vmapi(const Tensor &values, const Lambda &lambda) {
        const auto result = torch::zeros_like(values);
        vmapi<Dtype>(values, lambda, result);
        return result;
    }

    template<typename Dtype, typename Lambda>
    inline Tensor pvmapi(const Tensor &values, const Lambda &lambda) {
        const auto result = torch::zeros_like(values);
        pvmapi<Dtype>(values, lambda, result);
        return result;
    }

    template<typename Dtype, typename Lambda>
    inline Tensor vmap(const Tensor &values, const Lambda &lambda) {
        const auto result = torch::zeros_like(values);
        vmap<Dtype>(values, lambda, result);
        return result;
    }

    template<typename Dtype, typename Lambda>
    inline Tensor pvmap(const Tensor &values, const Lambda &lambda) {
        const auto result = torch::zeros_like(values);
        pvmap<Dtype>(values, lambda, result);
        return result;
    }

    inline Tensor relative_error(const Tensor &computed, const Tensor &expected) {
        auto res = Tensor{};
        AT_DISPATCH_FLOATING_TYPES(computed.scalar_type(), "relative_error", [&] {
            res = torch::abs(
                    (computed - expected) / (computed + std::numeric_limits<scalar_t>::min()))
                          .mean();
        });
        return res;
    }

    inline Tensor mean_error(const Tensor &computed, const Tensor &expected) {
        return torch::abs(computed - expected).mean();
    }

    template<typename NetData>
    inline Tensors to_tensors(const NetData &net_data, bool copy) {
        auto res = Tensors{};
        for (const auto &val : net_data)
            res.push_back(copy ? val.detach().clone() : val);
        return res;
    }


    template<typename NetNamedData>
    inline NamedTensors to_named_tensors(const NetNamedData &net_named_data, bool copy) {
        auto res = NamedTensors{};
        for (const auto &[name, val] : net_named_data)
            res[name] = copy ? val.detach().clone() : val;
        return res;
    }

    template<typename Net>
    inline Tensors parameters(const Net &net, bool copy = false) {
        return to_tensors(net.parameters(), copy);
    }

    template<typename Net>
    inline Tensors buffers(const Net &net, bool copy = false) {
        return to_tensors(net.buffers(), copy);
    }

    template<typename Net>
    inline NamedTensors named_parameters(const Net &net, bool copy = false) {
        return to_named_tensors(net.named_parameters(), copy);
    }

    template<typename Net>
    inline NamedTensors named_buffers(const Net &net, bool copy = false) {
        return to_named_tensors(net.named_buffers(), copy);
    }

    template<typename NetData>
    inline Tensor flat_data(const NetData &net_data, bool detach) {
        auto res = Tensors{};
        for (const auto &val : net_data)
            res.push_back((detach ? val.detach() : val).flatten());
        return torch::cat(res);
    }

    template<typename Net>
    inline Tensor flat_parameters(const Net &net, bool detach = true) {
        return flat_data(net.parameters(), detach);
    }

    template<typename Net>
    inline Tensor flat_buffers(const Net &net, bool detach = true) {
        return flat_data(net.buffers(), detach);
    }

    template<typename NetData>
    inline bool set_data(const NetData &net_data, const Tensors &data, bool copy) {
        uint32_t i = 0;
        for (const auto &val : net_data) {
            val.set_data(copy ? data.at(i).detach().clone() : data.at(i));
            i++;
        }
        return true;
    }

    template<typename Net>
    inline bool set_parameters(Net &net, const Tensors &parameters, bool copy = false) {
        return set_data(net.parameters(), parameters, copy);
    }

    template<typename Net>
    inline bool set_buffers(Net &net, const Tensors &buffers, bool copy = false) {
        return set_data(net.buffers(), buffers, copy);
    }

    template<typename NetData>
    inline bool set_flat_data(const NetData &net_data, const Tensor &data, bool copy) {
        if (data.dim() > 1) {
            std::cerr << "Invalid arguments to noa::utils::set_flat_data : "
                      << "expecting 1D parameters\n";
            return false;
        }
        int64_t i = 0;
        for (const auto &val : net_data) {
            const auto i0 = i;
            i += val.numel();
            val.set_data(copy ? data.slice(0, i0, i).detach().clone().view_as(val)
                              : data.slice(0, i0, i).view_as(val));
        }
        return true;
    }

    template<typename Net>
    inline bool set_flat_parameters(Net &net, const Tensor &parameters, bool copy = false) {
        return set_flat_data(net.parameters(), parameters, copy);
    }

    template<typename Net>
    inline bool set_flat_buffers(Net &net, const Tensor &buffers, bool copy = false) {
        return set_flat_data(net.buffers(), buffers, copy);
    }

    inline ScriptModuleOpt load_module(const Path &jit_module_pt) {
        if (check_path_exists(jit_module_pt)) {
            try {
                return torch::jit::load(jit_module_pt);
            }
            catch (const std::exception &exc) {
<<<<<<< HEAD
                std::cerr << "Failed to load JIT module from " << jit_module_pt << "\n" << exc.what() << "\n";
=======
                std::cerr << "Failed to load JIT module from " << jit_module_pt << "\n"<< exc.what() << "\n";
>>>>>>> 80ff8593
                return std::nullopt;
            }
        } else {
            return std::nullopt;
        }
    }

    inline Tensor stack(const std::vector<Tensors> &vec_tensors) {
        auto result = Tensors{};
        result.reserve(vec_tensors.size());
        for (const auto &tensors: vec_tensors) {
            auto tensors_flat = Tensors{};
            tensors_flat.reserve(tensors.size());
            for (const auto &tensor: tensors)
                tensors_flat.push_back(tensor.flatten());
            result.push_back(torch::cat(tensors_flat));
        }
        return torch::stack(result);
    }

    inline Tensors zeros_like(const Tensors &tensors, bool detach = false){
        auto res = Tensors{};
        res.reserve(tensors.size());
        for(const auto &tensor: tensors)
            res.push_back( detach ? tensor.detach() : tensor);
        return res;
    }

} // namespace noa::utils<|MERGE_RESOLUTION|>--- conflicted
+++ resolved
@@ -305,11 +305,7 @@
                 return torch::jit::load(jit_module_pt);
             }
             catch (const std::exception &exc) {
-<<<<<<< HEAD
-                std::cerr << "Failed to load JIT module from " << jit_module_pt << "\n" << exc.what() << "\n";
-=======
                 std::cerr << "Failed to load JIT module from " << jit_module_pt << "\n"<< exc.what() << "\n";
->>>>>>> 80ff8593
                 return std::nullopt;
             }
         } else {

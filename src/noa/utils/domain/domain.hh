--- conflicted
+++ resolved
@@ -74,11 +74,9 @@
 
         /// Floating point numeric type
         using RealType          = Real;
-<<<<<<< HEAD
+	/// TNL mesh device type
         using DeviceType        = Device;
-=======
         /// Mesh global index type
->>>>>>> 7343ae53
         using GlobalIndexType   = GlobalIndex;
         /// Mesh local index type
         using LocalIndexType    = LocalIndex;
